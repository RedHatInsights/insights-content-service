# Copyright 2020 Red Hat, Inc
#
# Licensed under the Apache License, Version 2.0 (the "License");
# you may not use this file except in compliance with the License.
# You may obtain a copy of the License at
#
#      http://www.apache.org/licenses/LICENSE-2.0
#
# Unless required by applicable law or agreed to in writing, software
# distributed under the License is distributed on an "AS IS" BASIS,
# WITHOUT WARRANTIES OR CONDITIONS OF ANY KIND, either express or implied.
# See the License for the specific language governing permissions and
# limitations under the License.

FROM quay.io/cloudservices/ccx-rules-ocp:2022.06.22 AS rules

FROM registry.redhat.io/rhel8/go-toolset:1.16 AS builder

COPY . .

USER 0

# clone rules content repository and build the content service
RUN umask 0022 && \
    make build && \
    chmod a+x insights-content-service

FROM registry.access.redhat.com/ubi8/ubi-minimal:latest

COPY --from=builder /opt/app-root/src/insights-content-service .
COPY --from=builder /opt/app-root/src/openapi.json /openapi/openapi.json
COPY --from=builder /opt/app-root/src/groups_config.yaml /groups/groups_config.yaml
# copy just the rule content instead of the whole ocp-rules repository
COPY --from=rules /content /rules-content
# copy tutorial/fake rule to external rules to be hit by all reports
COPY rules/tutorial/content/ /rules-content/external/rules

# temporarily disabled haberdasher because it was duplicating logs (TODO try again later)
# RUN curl -L -o /usr/bin/haberdasher \
# https://github.com/RedHatInsights/haberdasher/releases/download/v0.1.3/haberdasher_linux_amd64 && \
# chmod 755 /usr/bin/haberdasher

USER 1001

# ENTRYPOINT ["/usr/bin/haberdasher"]

<<<<<<< HEAD
CMD ["/insights-content-service"]
=======
CMD ["/insights-content-service"]

# test commment 2
#21541
#18773
#26195
>>>>>>> 715b0151
<|MERGE_RESOLUTION|>--- conflicted
+++ resolved
@@ -44,13 +44,4 @@
 
 # ENTRYPOINT ["/usr/bin/haberdasher"]
 
-<<<<<<< HEAD
 CMD ["/insights-content-service"]
-=======
-CMD ["/insights-content-service"]
-
-# test commment 2
-#21541
-#18773
-#26195
->>>>>>> 715b0151
